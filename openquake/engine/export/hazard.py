--- conflicted
+++ resolved
@@ -148,13 +148,9 @@
 #                filename = '%s-smltp_%s-gsimltp_%s.%s' % (
 #                    output_type, sm_ltp, gsim_ltp, file_ext
 #                )
-<<<<<<< HEAD
-            filename = '%s_%s.%s' % (output_type, ltr.ordinal, file_ext)
-=======
             n = len(str(output.oq_job.calculation.number_of_logic_tree_samples))
             nformat = '%%0%dd' % n
             filename = output_type + '_' + nformat % ltr.ordinal + '.' + file_ext
->>>>>>> 0a9660c7
     elif output_type in ('gmf', 'ses'):
         # only logic trees, no stats
         ltr = result.lt_realization
