--- conflicted
+++ resolved
@@ -52,24 +52,6 @@
                 yield (self._to_site(element), 
                        self._to_site_attributes(element))
 
-<<<<<<< HEAD
-=======
-    def _set_portfolio_meta(self, portfolio_element):
-        """Store current attribute to use for dict key in next event"""
-        self._current_portfolio_meta = {}
-
-        for required_attribute in (('PortfolioID', str), 
-                                   ('PortfolioDescription', str)):
-            attr_value = portfolio_element.get(required_attribute[0])
-            if attr_value is not None:
-                self._current_portfolio_meta[required_attribute[0]] = \
-                    required_attribute[1](attr_value)
-            else:
-                error_str = "element ExposurePortfolio: missing required " \
-                    "attribute %s" % required_attribute[0]
-                raise ValueError(error_str) 
-
->>>>>>> f685cee1
     def _to_site(self, element):
         """Convert current GML attributes to Site object"""
         # lon/lat are in XML attributes 'Longitude' and 'Latitude'
@@ -106,38 +88,4 @@
             error_str = "root element (ExposurePortfolio) is missing"
             raise ValueError(error_str)
 
-<<<<<<< HEAD
-        return site_attributes
-=======
-        return site_attributes
-
-    def filter(self, region_constraint, attribute_constraint=None):
-        for next_val in iter(self):
-            if (attribute_constraint is not None and \
-                    region_constraint.match(next_val[0]) and \
-                    attribute_constraint.match(next_val[1])) or \
-               (attribute_constraint is None and \
-                    region_constraint.match(next_val[0])):
-                yield next_val
-
-
-class ExposurePortfolioConstraint(object):
-    """ This class represents a constraint that can be used to filter
-    AssetInstance elements from an ExposurePortfolio XML instance document
-    based on their site attributes. The constructor requires a dictionary as
-    argument. Items in this dictionary have to match the corresponding ones
-    in the checked site attribute object.
-    """
-    def __init__(self, attribute):
-        self.attribute = attribute
-
-    def match(self, compared_attribute):
-        """Constrain file processing to the matched attributes"""
-        for k, v in self.attribute.items():
-            if not ( k in compared_attribute and compared_attribute[k] == v ):
-                return False
-        return True
-
-
-	
->>>>>>> f685cee1
+        return site_attributes